--- conflicted
+++ resolved
@@ -84,16 +84,9 @@
   if s == nil {
     return nil
   }
-<<<<<<< HEAD
   let count = Int(_swift_stdlib_strlen(s))
   var result = [CChar](repeating: 0, count: count + 1)
   for i in 0..<count {
-    // FIXME: this will not compile on platforms where 'CChar' is unsigned.
-=======
-  let length = Int(_swift_stdlib_strlen(s))
-  var result = [CChar](count: length + 1, repeatedValue: 0)
-  for i in 0..<length {
->>>>>>> 87681ef0
     result[i] = s[i]
   }
   return result
