//===--- StringCharacterView.swift - String's Collection of Characters ----===//
//
// This source file is part of the Swift.org open source project
//
// Copyright (c) 2014 - 2016 Apple Inc. and the Swift project authors
// Licensed under Apache License v2.0 with Runtime Library Exception
//
// See http://swift.org/LICENSE.txt for license information
// See http://swift.org/CONTRIBUTORS.txt for the list of Swift project authors
//
//===----------------------------------------------------------------------===//
//
//  String is-not-a Sequence or Collection, but it exposes a
//  collection of characters.
//
//===----------------------------------------------------------------------===//

extension String {
  /// A `String`'s collection of `Character`s ([extended grapheme
  /// clusters](http://www.unicode.org/glossary/#extended_grapheme_cluster))
  /// elements.
  public struct CharacterView {
    internal var _core: _StringCore

    /// Create a view of the `Character`s in `text`.
    public init(_ text: String) {
      self._core = text._core
    }
    
    public // @testable
    init(_ _core: _StringCore) {
      self._core = _core
    }
  }

  /// A collection of `Characters` representing the `String`'s
  /// [extended grapheme
  /// clusters](http://www.unicode.org/glossary/#extended_grapheme_cluster).
  public var characters: CharacterView {
    get {
      return CharacterView(self)
    }
    set {
      self = String(newValue)
    }
  }

  /// Efficiently mutate `self` by applying `body` to its `characters`.
  ///
  /// - Warning: Do not rely on anything about `self` (the `String`
  ///   that is the target of this method) during the execution of
  ///   `body`: it may not appear to have its correct value.  Instead,
  ///   use only the `String.CharacterView` argument to `body`.
  public mutating func withMutableCharacters<R>(body: (inout CharacterView) -> R) -> R {
    // Naively mutating self.characters forces multiple references to
    // exist at the point of mutation. Instead, temporarily move the
    // core of this string into a CharacterView.
    var tmp = CharacterView("")
    swap(&_core, &tmp._core)
    let r = body(&tmp)
    swap(&_core, &tmp._core)
    return r
  }

  /// Construct the `String` corresponding to the given sequence of
  /// Unicode scalars.
  public init(_ characters: CharacterView) {
    self.init(characters._core)
  }
}

/// `String.CharacterView` is a collection of `Character`.
extension String.CharacterView : Collection {
  internal typealias UnicodeScalarView = String.UnicodeScalarView
  internal var unicodeScalars: UnicodeScalarView {
    return UnicodeScalarView(_core)
  }
  
  /// A character position.
  public struct Index : BidirectionalIndex, Comparable, CustomPlaygroundQuickLookable {
    public // SPI(Foundation)    
    init(_base: String.UnicodeScalarView.Index) {
      self._base = _base
      self._countUTF16 =
          Index._measureExtendedGraphemeClusterForward(from: _base)
    }

    internal init(_base: UnicodeScalarView.Index, _countUTF16: Int) {
      self._base = _base
      self._countUTF16 = _countUTF16
    }

    /// Returns the next consecutive value after `self`.
    ///
    /// - Precondition: The next value is representable.
    public func successor() -> Index {
      _precondition(_base != _base._viewEndIndex, "cannot increment endIndex")
      return Index(_base: _endBase)
    }

    /// Returns the previous consecutive value before `self`.
    ///
    /// - Precondition: The previous value is representable.
    public func predecessor() -> Index {
      _precondition(_base != _base._viewStartIndex,
          "cannot decrement startIndex")
      let predecessorLengthUTF16 =
          Index._measureExtendedGraphemeClusterBackward(from: _base)
      return Index(
        _base: UnicodeScalarView.Index(
          _utf16Index - predecessorLengthUTF16, _base._core))
    }

    internal let _base: UnicodeScalarView.Index

    /// The count of this extended grapheme cluster in UTF-16 code units.
    internal let _countUTF16: Int

    /// The integer offset of this index in UTF-16 code units.
    public // SPI(Foundation)
    var _utf16Index: Int {
      return _base._position
    }

    /// The one past end index for this extended grapheme cluster in Unicode
    /// scalars.
    internal var _endBase: UnicodeScalarView.Index {
      return UnicodeScalarView.Index(
          _utf16Index + _countUTF16, _base._core)
    }

    /// Returns the length of the first extended grapheme cluster in UTF-16
    /// code units.
    @warn_unused_result
    @inline(never)
    internal static func _measureExtendedGraphemeClusterForward(
        from start: UnicodeScalarView.Index
    ) -> Int {
      var start = start
      let end = start._viewEndIndex
      if start == end {
        return 0
      }

      let startIndexUTF16 = start._position
      let unicodeScalars = UnicodeScalarView(start._core)
      let graphemeClusterBreakProperty =
          _UnicodeGraphemeClusterBreakPropertyTrie()
      let segmenter = _UnicodeExtendedGraphemeClusterSegmenter()

      var gcb0 = graphemeClusterBreakProperty.getPropertyRawValue(
          unicodeScalars[start].value)
      start._successorInPlace()

      while start != end {
        // FIXME(performance): consider removing this "fast path".  A branch
        // that is hard to predict could be worse for performance than a few
        // loads from cache to fetch the property 'gcb1'.
        if segmenter.isBoundaryAfter(gcb0) {
          break
        }
        let gcb1 = graphemeClusterBreakProperty.getPropertyRawValue(
            unicodeScalars[start].value)
        if segmenter.isBoundary(gcb0, gcb1) {
          break
        }
        gcb0 = gcb1
        start._successorInPlace()
      }

      return start._position - startIndexUTF16
    }

    /// Returns the length of the previous extended grapheme cluster in UTF-16
    /// code units.
    @warn_unused_result
    @inline(never)
    internal static func _measureExtendedGraphemeClusterBackward(
        from end: UnicodeScalarView.Index
    ) -> Int {
      let start = end._viewStartIndex
      if start == end {
        return 0
      }

      let endIndexUTF16 = end._position
      let unicodeScalars = UnicodeScalarView(start._core)
      let graphemeClusterBreakProperty =
          _UnicodeGraphemeClusterBreakPropertyTrie()
      let segmenter = _UnicodeExtendedGraphemeClusterSegmenter()

      var graphemeClusterStart = end

      graphemeClusterStart._predecessorInPlace()
      var gcb0 = graphemeClusterBreakProperty.getPropertyRawValue(
          unicodeScalars[graphemeClusterStart].value)

      var graphemeClusterStartUTF16 = graphemeClusterStart._position

      while graphemeClusterStart != start {
        graphemeClusterStart._predecessorInPlace()
        let gcb1 = graphemeClusterBreakProperty.getPropertyRawValue(
            unicodeScalars[graphemeClusterStart].value)
        if segmenter.isBoundary(gcb1, gcb0) {
          break
        }
        gcb0 = gcb1
        graphemeClusterStartUTF16 = graphemeClusterStart._position
      }

      return endIndexUTF16 - graphemeClusterStartUTF16
    }

    public var customPlaygroundQuickLook: PlaygroundQuickLook {
      return .int(Int64(_utf16Index))
    }
  }

  /// The position of the first `Character` if `self` is
  /// non-empty; identical to `endIndex` otherwise.
  public var startIndex: Index {
    return Index(_base: unicodeScalars.startIndex)
  }

  /// The "past the end" position.
  ///
  /// `endIndex` is not a valid argument to `subscript`, and is always
  /// reachable from `startIndex` by zero or more applications of
  /// `successor()`.
  public var endIndex: Index {
    return Index(_base: unicodeScalars.endIndex)
  }

  /// Access the `Character` at `position`.
  ///
  /// - Precondition: `position` is a valid position in `self` and
  ///   `position != endIndex`.
  public subscript(i: Index) -> Character {
    return Character(String(unicodeScalars[i._base..<i._endBase]))
  }
}

extension String.CharacterView : RangeReplaceableCollection {
  /// Create an empty instance.
  public init() {
    self.init("")
  }

  /// Replace the characters within `bounds` with `newElements`.
  ///
  /// Invalidates all indices with respect to `self`.
  ///
  /// - Complexity: O(`bounds.count`) if `bounds.endIndex
  ///   == self.endIndex` and `newElements.isEmpty`, O(N) otherwise.
  public mutating func replaceSubrange<
    C: Collection where C.Iterator.Element == Character
  >(
    bounds: Range<Index>, with newElements: C
  ) {
    let rawSubRange = bounds.startIndex._base._position
      ..< bounds.endIndex._base._position
    let lazyUTF16 = newElements.lazy.flatMap { $0.utf16 }
    _core.replaceSubrange(rawSubRange, with: lazyUTF16)
  }

  /// Reserve enough space to store `n` ASCII characters.
  ///
  /// - Complexity: O(`n`).
  public mutating func reserveCapacity(n: Int) {
    _core.reserveCapacity(n)
  }

  /// Append `c` to `self`.
  ///
  /// - Complexity: Amortized O(1).
  public mutating func append(c: Character) {
    switch c._representation {
    case .small(let _63bits):
      let bytes = Character._smallValue(_63bits)
      _core.append(contentsOf: Character._SmallUTF16(bytes))
    case .large(_):
      _core.append(String(c)._core)
    }
  }

  /// Append the elements of `newElements` to `self`.
  public mutating func append<
    S : Sequence where S.Iterator.Element == Character
  >(contentsOf newElements: S) {
    reserveCapacity(_core.count + newElements.underestimatedCount)
    for c in newElements {
      self.append(c)
    }
  }

  /// Create an instance containing `characters`.
  public init<
    S : Sequence where S.Iterator.Element == Character
  >(_ characters: S) {
    self = String.CharacterView()
    self.append(contentsOf: characters)
  }
}

// Algorithms
extension String.CharacterView {
  /// Access the characters in `bounds`.
  ///
  /// - Complexity: O(1) unless bridging from Objective-C requires an
  ///   O(N) conversion.
  public subscript(bounds: Range<Index>) -> String.CharacterView {
    let unicodeScalarRange =
      bounds.startIndex._base..<bounds.endIndex._base
    return String.CharacterView(
      String(_core).unicodeScalars[unicodeScalarRange]._core)
  }
<<<<<<< HEAD
}

extension String.CharacterView {
  @available(*, unavailable, renamed="replaceSubrange")
  public mutating func replaceRange<
    C : Collection where C.Iterator.Element == Character
  >(
    subRange: Range<Index>, with newElements: C
  ) {
    fatalError("unavailable function can't be called")
  }

  @available(*, unavailable, renamed="append(contentsOf:)")
  public mutating func appendContentsOf<
    S : Sequence where S.Iterator.Element == Character
  >(newElements: S) {
    fatalError("unavailable function can't be called")
  }
}
=======
}
>>>>>>> 3d424b5e
<|MERGE_RESOLUTION|>--- conflicted
+++ resolved
@@ -314,7 +314,6 @@
     return String.CharacterView(
       String(_core).unicodeScalars[unicodeScalarRange]._core)
   }
-<<<<<<< HEAD
 }
 
 extension String.CharacterView {
@@ -333,7 +332,4 @@
   >(newElements: S) {
     fatalError("unavailable function can't be called")
   }
-}
-=======
-}
->>>>>>> 3d424b5e
+}