// RUN: %target-swift-frontend -emit-sil -primary-file %s -o /dev/null -verify

// REQUIRES: PTRSIZE=64

// FIXME: <rdar://problem/19508336> Extend test/SILOptimizer/diagnostic_constant_propagation.swift to 32-bit platforms

// These are tests for diagnostics produced by constant propagation pass.

func testArithmeticOverflow() {
  let xu8 : UInt8 = 250
  let yu8 : UInt8 = 250
  var _ /*zu8*/ = xu8 + yu8 // expected-error {{arithmetic operation '250 + 250' (on type 'UInt8') results in an overflow}}
  var _ /*xpyu8*/ : UInt8   = 250 + 250 // expected-error {{arithmetic operation '250 + 250' (on type 'UInt8') results in an overflow}}
  var _ /*xpyi8*/ : Int8    = 126 + 126 // expected-error {{arithmetic operation '126 + 126' (on type 'Int8') results in an overflow}}
  var _ /*xmyu16*/ : UInt16 = 65000 * 2 // expected-error {{arithmetic operation '65000 * 2' (on type 'UInt16') results in an overflow}}
  var _ /*xmyi16*/ : Int16  = 32000 * 2 // expected-error {{arithmetic operation '32000 * 2' (on type 'Int16') results in an overflow}}
  var _ /*xmyu32*/ : UInt32 = 4294967295 * 30 // expected-error {{arithmetic operation '4294967295 * 30' (on type 'UInt32') results in an overflow}}
  var _ /*xpyi32*/ : Int32 = 2147483647 + 30 // expected-error {{arithmetic operation '2147483647 + 30' (on type 'Int32') results in an overflow}}
  var _ /*xpyu64*/ : UInt64 = 9223372036854775807 * 30 // expected-error {{results in an overflow}}
  var _ /*xpyi64*/ : Int64 = 9223372036854775807 + 1  // expected-error {{results in an overflow}}

  var xu8_2 : UInt8 = 240
  xu8_2 += 40 // expected-error {{arithmetic operation '240 + 40' (on type 'UInt8') results in an overflow}}

  var _ : UInt8 = 230 - 240 // expected-error {{arithmetic operation '230 - 240' (on type 'UInt8') results in an overflow}}
  
  var xu8_3 : UInt8 = 240   // Global (cross block) analysis.
  for _ in 0..<10 {}
  xu8_3 += 40 // expected-error {{arithmetic operation '240 + 40' (on type 'UInt8') results in an overflow}}
  var _ : UInt8 = 240 + 5 + 15 // expected-error {{arithmetic operation '245 + 15' (on type 'UInt8') results in an overflow}}
  
  // TODO: We should remove the second init for Int8 - see rdar://problem/19224768
  _ = Int8(126) + Int8(1+1) // expected-error {{arithmetic operation '126 + 2' (on type 'Int8') results in an overflow}}
//  DISABLED FOR NOW
//  asserts in the shift operators confuse constant propagation
//  var csh1: Int8 = (1 << 7) - 1 // expected - error {{arithmetic operation '-128 - 1' (on type 'Int8') results in an overflow}}
//  var csh2: Int8 = (-1 & ~(1<<7))+1 // expected - error {{arithmetic operation '127 + 1' (on type 'Int8') results in an overflow}}
}

@_transparent 
func myaddSigned(x: Int8, _ y: Int8, _ z: Int8) -> Int8 {
  return x + y
}
@_transparent 
func myaddUnsigned(x: UInt8, _ y: UInt8, _ z: UInt8) -> UInt8 {
  return x + y
}

func testGenericArithmeticOverflowMessage() {
  myaddSigned(125, 125, 125) // expected-error{{arithmetic operation '125 + 125' (on signed 8-bit integer type) results in an overflow}}
  myaddUnsigned(250, 250, 250) // expected-error{{arithmetic operation '250 + 250' (on unsigned 8-bit integer type) results in an overflow}}
}

typealias MyInt = UInt8

func testConvertOverflow() {
  var _ /*int8_minus_two*/  : Int8 = (-2)
  var _ /*int8_plus_two*/   : Int8 = (2)
  var _ /*int16_minus_two*/ : Int16 = (-2)
  var _ /*int16_plus_two*/  : Int16 = (2)
  var _ /*int32_minus_two*/ : Int32 = (-2)
  var _ /*int32_plus_two*/  : Int32 = (2)
  var _ /*int64_minus_two*/ : Int64 = (-2)
  var _ /*int64_plus_two*/  : Int64 = (2)
  let int_minus_two   : Int = (-2)
  let int_plus_two    : Int = (2)
  var _ /*convert_minus_two*/ = Int8(int_minus_two)
  var _ /*convert_plus_two*/  = Int8(int_plus_two)

  var _ /*uint8_minus_two*/  : UInt8 = (-2) // expected-error {{negative integer '-2' overflows when stored into unsigned type 'UInt8'}}
  var _ /*uint8_plus_two*/   : UInt8 = (2)
  var _ /*uint16_minus_two*/ : UInt16 = (-2) // expected-error {{negative integer '-2' overflows when stored into unsigned type 'UInt16'}}
  var _ /*uint16_plus_two*/  : UInt16 = (2)
  var _ /*uint32_minus_two*/ : UInt32 = (-2) // expected-error {{negative integer '-2' overflows when stored into unsigned type 'UInt32'}}
  let uint32_plus_two  : UInt32 = (2)
  var _ /*uint64_minus_two*/ : UInt64 = (-2) // expected-error {{negative integer '-2' overflows when stored into unsigned type 'UInt64'}}
  var _ /*uint64_plus_two*/  : UInt64 = (2)
  var _ /*convert_s_to_u_minus_two*/ = UInt8(int_minus_two)  // expected-error {{integer overflows when converted from 'Int' to 'UInt8'}}
  var _ /*convert_s_to_u_plus_two*/  = UInt8(int_plus_two)
  var _ /*convert_u_to_s_plus_two*/  = Int8(uint32_plus_two)

  var _ /*int8_min*/     : Int8 = (-128)
  var _ /*int8_min_m1*/  : Int8 = (-129) // expected-error {{integer literal '-129' overflows when stored into 'Int8'}}
  var _ /*int16_min*/    : Int16 = (-32768)
  var _ /*int16_min_m1*/ : Int16 = (-32769) // expected-error {{integer literal '-32769' overflows when stored into 'Int16'}}
  var _ /*int32_min*/    : Int32 = (-2147483648)
  var _ /*int32_min_m1*/ : Int32 = (-2147483649) // expected-error {{integer literal '-2147483649' overflows when stored into 'Int32'}}
  var _ /*int64_min*/    : Int64 = (-9223372036854775808)
  var _ /*int64_min_m1*/ : Int64 = (-9223372036854775809) // expected-error {{integer literal '-9223372036854775809' overflows when stored into 'Int64'}}
  let int_minus_128 = -128
  var _ /*int8_min_conv*/     = Int8(int_minus_128)
  let int_minus_129 = -129
  var _ /*int8_min_m1_conv*/  = Int8(int_minus_129) // expected-error {{integer overflows when converted from 'Int' to 'Int8'}}

  var _ /*int8_max*/     : Int8 = (127)
  var _ /*int8_max_p1*/  : Int8 = (128) // expected-error {{integer literal '128' overflows when stored into 'Int8'}}
  let int16_max    : Int16 = (32767)
  var _ /*int16_max_p1*/ : Int16 = (32768) // expected-error {{integer literal '32768' overflows when stored into 'Int16'}}
  var _ /*int32_max*/    : Int32 = (2147483647)
  var _ /*int32_max_p1*/ : Int32 = (2147483648) // expected-error {{integer literal '2147483648' overflows when stored into 'Int32'}}
  var _ /*int64_max*/    : Int64 = (9223372036854775807)
  var _ /*int64_max_p1*/ : Int64 = (9223372036854775808) // expected-error {{integer literal '9223372036854775808' overflows when stored into 'Int64'}}
  var _ /*int16_max_conv*/    = Int16(UInt64(int16_max))
  let uint64_plus_32768 : UInt64 = 32768
  var _ /*int16_max_p1_conv*/ = Int16(uint64_plus_32768) // expected-error {{integer overflows when converted from 'UInt64' to 'Int16'}}
  
  var _ /*int8_max_pa*/      : Int8   = -13333; //expected-error{{integer literal '-13333' overflows when stored into 'Int8}}
  var _ /*int32_max_p_hex*/  : Int32  = 0xFFFF_FFFF; //expected-error{{integer literal '4294967295' overflows when stored into 'Int32'}}
  var _ /*uint32_max_hex*/   : UInt32 = 0xFFFF_FFFF
  var _ /*uint32_max_p_hex*/ : UInt32 = 0xFFFF_FFFF_F; //expected-error{{integer literal '68719476735' overflows when stored into 'UInt32'}}
  var _ /*uint0_typealias*/  : MyInt = 256; //expected-error{{integer literal '256' overflows when stored into 'MyInt'}}

  var _ /*uint8_min*/  : UInt8 = (0)
  let uint16_min : UInt16 = (0)
  var _ /*uint32_min*/ : UInt32 = (0)
  let uint64_min : UInt64 = (0)
  var _ /*uint8_min_conv_to_u*/ = UInt8(uint64_min)

  let int8_zero  : Int8 = (0)
  var _ /*int16_zero*/ : Int16 = (0)
  var _ /*int32_zero*/ : Int32 = (0)
  var _ /*int64_zero*/ : Int64 = (0)
  var _ /*int8_min_conv_to_s*/ = Int8(uint16_min)

  var _ /*uint8_max*/     : UInt8 = (255)
  var _ /*uint8_max_p1*/  : UInt8 = (256) // expected-error {{integer literal '256' overflows when stored into 'UInt8'}}
  var _ /*uint16_max*/    : UInt16 = (65535)
  var _ /*uint16_max_p1*/ : UInt16 = (65536) // expected-error {{integer literal '65536' overflows when stored into 'UInt16'}}
  var _ /*uint32_max*/    : UInt32 = (4294967295)
  var _ /*uint32_max_p1*/ : UInt32 = (4294967296) // expected-error {{integer literal '4294967296' overflows when stored into 'UInt32'}}
  var _ /*uint64_max*/    : UInt64 = (18446744073709551615)
  var _ /*uint64_max_p1*/ : UInt64 = (18446744073709551616) // expected-error {{integer literal '18446744073709551616' overflows when stored into 'UInt64'}}
  let uint16_255 : UInt16 = 255
  var _ /*uint8_max_conv*/    = UInt8(uint16_255)
  let uint16_256 : UInt16 = 256
  var _ /*uint8_max_p1_conv*/ = UInt8(uint16_256) // expected-error {{integer overflows when converted from 'UInt16' to 'UInt8'}}

  // Check same size int conversions.
  let int8_minus_1 : Int8 = -1
  let _ /*ssint8_neg*/    = UInt8(int8_minus_1) // expected-error {{negative integer cannot be converted to unsigned type 'UInt8'}}
  let uint8_128 : UInt8 = 128
  let _ /*ssint8_toobig*/ = Int8(uint8_128) // expected-error {{integer overflows when converted from 'UInt8' to 'Int8'}}
  let uint8_127 : UInt8 = 127
  let _ /*ssint8_good*/   = Int8(uint8_127)
  let int8_127 : Int8 = 127
  let _ /*ssint8_good2*/  = UInt8(int8_127)
  let _ /*ssint8_zero*/   = UInt8(int8_zero)
  let uint8_zero : UInt8 = 0
  let _ /*ssint8_zero2*/  = Int8(uint8_zero)
  
  // Check signed to unsigned extending size conversions.
  UInt16(Int8(-1)) // expected-error{{negative integer cannot be converted to unsigned type 'UInt16'}} // expected-warning{{unused}}
  UInt64(Int16(-200)) // expected-error{{negative integer cannot be converted to unsigned type 'UInt64'}} // expected-warning{{unused}}
  UInt64(Int32(-200)) // expected-error{{negative integer cannot be converted to unsigned type 'UInt64'}} // expected-warning{{unused}}
  Int16(Int8(-1)) // expected-warning{{unused}}
  Int64(Int16(-200)) // expected-warning{{unused}}
  Int64(Int32(-200)) // expected-warning{{unused}}
  Int64(UInt32(200)) // expected-warning{{unused}}
  UInt64(UInt32(200)) // expected-warning{{unused}}

  // IEEE binary32 max value = 2^128 * (2^23-1)/2^23
  var _ /*float32_max*/                     : Float32 = (340282326356119256160033759537265639424)
  var _ /*float32_max_p1*/                  : Float32 = (340282326356119256160033759537265639425)

  // 2^128 * (2^25-1)/2^25 - 1
  var _ /*float32_max_not_yet_overflow*/    : Float32 = (340282356779733661637539395458142568447)
  // 2^128 * (2^25-1)/2^25
  var _ /*float32_max_first_overflow*/      : Float32 = (340282356779733661637539395458142568448) // expected-error {{integer literal '340282356779733661637539395458142568448' overflows when stored into 'Float32'}}

  // 2^128
  var _ /*float32_max_definitely_overflow*/ : Float32 = (340282366920938463463374607431768211456) // expected-error {{integer literal '340282366920938463463374607431768211456' overflows when stored into 'Float32'}}

  // IEEE binary32 min value = -1 * 2^128 * (2^23-1)/2^23
  var _ /*float32_min*/                     : Float32 = (-340282326356119256160033759537265639424)
  var _ /*float32_min_p1*/                  : Float32 = (-340282326356119256160033759537265639425)

  // -1 * 2^128 * (2^25-1)/2^25 - 1
  var _ /*float32_min_not_yet_overflow*/    : Float32 = (-340282356779733661637539395458142568447)
  // -1 * 2^128 * (2^25-1)/2^25
  var _ /*float32_min_first_overflow*/      : Float32 = (-340282356779733661637539395458142568448) // expected-error {{integer literal '-340282356779733661637539395458142568448' overflows when stored into 'Float32'}}

  // -1 * 2^128
  var _ /*float32_min_definitely_overflow*/ : Float32 = (-340282366920938463463374607431768211456) // expected-error {{integer literal '-340282366920938463463374607431768211456' overflows when stored into 'Float32'}}

  // IEEE binary64 max value = 2^1024 * (2^52-1)/2^52
  var _ /*float64_max*/                     : Float64 = (179769313486231550856124328384506240234343437157459335924404872448581845754556114388470639943126220321960804027157371570809852884964511743044087662767600909594331927728237078876188760579532563768698654064825262115771015791463983014857704008123419459386245141723703148097529108423358883457665451722744025579520)
  var _ /*float64_max_p1*/                  : Float64 = (179769313486231550856124328384506240234343437157459335924404872448581845754556114388470639943126220321960804027157371570809852884964511743044087662767600909594331927728237078876188760579532563768698654064825262115771015791463983014857704008123419459386245141723703148097529108423358883457665451722744025579520)

  // 2^1024 * (2^54-1)/2^54 - 1
  var _/*float64_max_not_yet_overflow*/    : Float64 = (179769313486231580793728971405303415079934132710037826936173778980444968292764750946649017977587207096330286416692887910946555547851940402630657488671505820681908902000708383676273854845817711531764475730270069855571366959622842914819860834936475292719074168444365510704342711559699508093042880177904174497791)
  // 2^1024 * (2^54-1)/2^54
  var _ /*float64_max_first_overflow*/      : Float64 = (179769313486231580793728971405303415079934132710037826936173778980444968292764750946649017977587207096330286416692887910946555547851940402630657488671505820681908902000708383676273854845817711531764475730270069855571366959622842914819860834936475292719074168444365510704342711559699508093042880177904174497792) // expected-error {{integer literal '179769313486231580793728971405303415079934132710037826936173778980444968292764750946649017977587207096330286416692887910946555547851940402630657488671505820681908902000708383676273854845817711531764475730270069855571366959622842914819860834936475292719074168444365510704342711559699508093042880177904174497792' overflows when stored into 'Double'}}

  // 2^1024
  var _/*float64_max_definitely_overflow*/ : Float64 = (179769313486231590772930519078902473361797697894230657273430081157732675805500963132708477322407536021120113879871393357658789768814416622492847430639474124377767893424865485276302219601246094119453082952085005768838150682342462881473913110540827237163350510684586298239947245938479716304835356329624224137216) // expected-error {{integer literal '179769313486231590772930519078902473361797697894230657273430081157732675805500963132708477322407536021120113879871393357658789768814416622492847430639474124377767893424865485276302219601246094119453082952085005768838150682342462881473913110540827237163350510684586298239947245938479716304835356329624224137216' overflows when stored into 'Double'}}

  // IEEE binary64 min value = -1 * 2^1024 * (2^52-1)/2^52
  var _/*float64_min*/                     : Float64 = (-179769313486231550856124328384506240234343437157459335924404872448581845754556114388470639943126220321960804027157371570809852884964511743044087662767600909594331927728237078876188760579532563768698654064825262115771015791463983014857704008123419459386245141723703148097529108423358883457665451722744025579520)
  var _/*float64_min_p1*/                  : Float64 = (-179769313486231550856124328384506240234343437157459335924404872448581845754556114388470639943126220321960804027157371570809852884964511743044087662767600909594331927728237078876188760579532563768698654064825262115771015791463983014857704008123419459386245141723703148097529108423358883457665451722744025579520)

  // -1 * 2^1024 * (2^54-1)/2^54 - 1
  var _/*float64_min_not_yet_overflow*/    : Float64 = (-179769313486231580793728971405303415079934132710037826936173778980444968292764750946649017977587207096330286416692887910946555547851940402630657488671505820681908902000708383676273854845817711531764475730270069855571366959622842914819860834936475292719074168444365510704342711559699508093042880177904174497791)
  // -1 * 2^1024 * (2^54-1)/2^54
  var _/*float64_min_first_overflow*/      : Float64 = (-179769313486231580793728971405303415079934132710037826936173778980444968292764750946649017977587207096330286416692887910946555547851940402630657488671505820681908902000708383676273854845817711531764475730270069855571366959622842914819860834936475292719074168444365510704342711559699508093042880177904174497792) // expected-error {{integer literal '-179769313486231580793728971405303415079934132710037826936173778980444968292764750946649017977587207096330286416692887910946555547851940402630657488671505820681908902000708383676273854845817711531764475730270069855571366959622842914819860834936475292719074168444365510704342711559699508093042880177904174497792' overflows when stored into 'Double'}}

  // -1 * 2^1024
  var _/*float64_min_definitely_overflow*/ : Float64 = (-179769313486231590772930519078902473361797697894230657273430081157732675805500963132708477322407536021120113879871393357658789768814416622492847430639474124377767893424865485276302219601246094119453082952085005768838150682342462881473913110540827237163350510684586298239947245938479716304835356329624224137216) // expected-error {{integer literal '-179769313486231590772930519078902473361797697894230657273430081157732675805500963132708477322407536021120113879871393357658789768814416622492847430639474124377767893424865485276302219601246094119453082952085005768838150682342462881473913110540827237163350510684586298239947245938479716304835356329624224137216' overflows when stored into 'Double'}}
}

@_transparent 
func intConversionWrapperForUSCheckedConversion(x: UInt8, _ unused: UInt8) -> Int8 {
  return Int8(x)
}
@_transparent 
func intConversionWrapperForLiteral() -> Int8 {
  return 255 // expected-error {{integer literal '255' overflows when stored into 'Int8'}}
}
func testFallBackDiagnosticMessages() {
  intConversionWrapperForUSCheckedConversion(255, 30) // expected-error {{integer overflows when converted from unsigned 'Builtin.Int8' to signed 'Builtin.Int8'}}
  intConversionWrapperForLiteral() // expected-error {{integer literal '255' overflows when stored into signed 'Builtin.Int8'}}
}

// XXX FIXME -- blocked by: 15735295 Need [su]{div,rem}_with_overflow IR
/*
func testDivision() {
  var i  : Int = 3 / 3
  var id : Int = 3 / 0 // expected -error{{division by zero}}
  var ir : Int = 3 % 0 // expected -error{{division by zero}}

  var uzero : UInt8 = 0
  var uone : UInt8 = 1
  var u  : UInt8 = uzero / uone
  var ud : UInt8 = uone / uzero // expected -error{{division by zero}}
  var ur : UInt8 = uone % uzero // expected -error{{division by zero}}

  var f : Float = 3.0 / 0.0

  var minusOne : Int32 = -1
  var overflow : Int32 = -2147483648 / minusOne // expected -error{{division '-2147483648 / -1' results in an overflow}}
}
*/

func testPostIncOverflow() {
  var   s_max = Int.max
  s_max += 1  // expected-error {{arithmetic operation '9223372036854775807 + 1' (on type 'Int') results in an overflow}}

  var   u_max = UInt.max
  u_max += 1 // expected-error {{arithmetic operation '18446744073709551615 + 1' (on type 'UInt') results in an overflow}}

  var  s8_max = Int8.max
  s8_max += 1 // expected-error {{arithmetic operation '127 + 1' (on type 'Int8') results in an overflow}}

  var  u8_max = UInt8.max
  u8_max += 1 // expected-error {{arithmetic operation '255 + 1' (on type 'UInt8') results in an overflow}}

  var s16_max = Int16.max
  s16_max += 1 // expected-error {{arithmetic operation '32767 + 1' (on type 'Int16') results in an overflow}}

  var u16_max = UInt16.max
  u16_max += 1 // expected-error {{arithmetic operation '65535 + 1' (on type 'UInt16') results in an overflow}}

  var s32_max = Int32.max
  s32_max += 1 // expected-error {{arithmetic operation '2147483647 + 1' (on type 'Int32') results in an overflow}}

  var u32_max = UInt32.max
  u32_max += 1 // expected-error {{arithmetic operation '4294967295 + 1' (on type 'UInt32') results in an overflow}}

  var s64_max = Int64.max
  s64_max += 1 // expected-error {{arithmetic operation '9223372036854775807 + 1' (on type 'Int64') results in an overflow}}

  var u64_max = UInt64.max
  u64_max += 1 // expected-error {{arithmetic operation '18446744073709551615 + 1' (on type 'UInt64') results in an overflow}}
}

func testPostDecOverflow() {
  var   s_min = Int.min
  s_min -= 1  // expected-error {{arithmetic operation '-9223372036854775808 - 1' (on type 'Int') results in an overflow}}

  var   u_min = UInt.min
  u_min -= 1 // expected-error {{arithmetic operation '0 - 1' (on type 'UInt') results in an overflow}}

  var  s8_min = Int8.min
  s8_min -= 1 // expected-error {{arithmetic operation '-128 - 1' (on type 'Int8') results in an overflow}}

  var  u8_min = UInt8.min
  u8_min -= 1 // expected-error {{arithmetic operation '0 - 1' (on type 'UInt8') results in an overflow}}

  var s16_min = Int16.min
  s16_min -= 1 // expected-error {{arithmetic operation '-32768 - 1' (on type 'Int16') results in an overflow}}

  var u16_min = UInt16.min
  u16_min -= 1 // expected-error {{arithmetic operation '0 - 1' (on type 'UInt16') results in an overflow}}

  var s32_min = Int32.min
  s32_min -= 1 // expected-error {{arithmetic operation '-2147483648 - 1' (on type 'Int32') results in an overflow}}

  var u32_min = UInt32.min
  u32_min -= 1 // expected-error {{arithmetic operation '0 - 1' (on type 'UInt32') results in an overflow}}

  var s64_min = Int64.min
  s64_min -= 1 // expected-error {{arithmetic operation '-9223372036854775808 - 1' (on type 'Int64') results in an overflow}}

  var u64_min = UInt64.min
  u64_min -= 1 // expected-error {{arithmetic operation '0 - 1' (on type 'UInt64') results in an overflow}}
}

func testAssumeNonNegative() {
  let input = -3
  _ = _assumeNonNegative(input) // expected-error {{assumed non-negative value '-3' is negative}}
}

protocol Num { func Double() -> Self }

extension Int8 : Num {
  @_transparent
  func Double() -> Int8 { return self * 2 }
}

@_transparent
func Double<T : Num>(x: T) -> T { return x.Double() }

func tryDouble() -> Int8 {
  return Double(Int8.max) // expected-error {{arithmetic operation '127 * 2' (on signed 8-bit integer type) results in an overflow}}
}

@_transparent
func add<T : SignedInteger>(left: T, _ right: T) -> T {
  return left + right
}

@_transparent
<<<<<<< HEAD
func applyBinary<T : SignedInteger>(fn: (T, T)->(T), _ left: T, _ right: T) -> T {
=======
func applyBinary<T : SignedIntegerType>(fn: (T, T) -> (T), _ left: T, _ right: T) -> T {
>>>>>>> d56b8ba4
  return fn(left, right)
}

func testTransparentApply() -> Int8 {
  return applyBinary(add, Int8.max, Int8.max) // expected-error {{arithmetic operation '127 + 127' (on signed 8-bit integer type) results in an overflow}}
}<|MERGE_RESOLUTION|>--- conflicted
+++ resolved
@@ -329,11 +329,7 @@
 }
 
 @_transparent
-<<<<<<< HEAD
-func applyBinary<T : SignedInteger>(fn: (T, T)->(T), _ left: T, _ right: T) -> T {
-=======
-func applyBinary<T : SignedIntegerType>(fn: (T, T) -> (T), _ left: T, _ right: T) -> T {
->>>>>>> d56b8ba4
+func applyBinary<T : SignedInteger>(fn: (T, T) -> (T), _ left: T, _ right: T) -> T {
   return fn(left, right)
 }
 
